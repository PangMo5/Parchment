--- conflicted
+++ resolved
@@ -228,10 +228,7 @@
   fileprivate var swipeGestureRecognizerRight: UISwipeGestureRecognizer?
   fileprivate var didLayoutSubviews: Bool = false
   fileprivate var dataStructure: PagingDataStructure<T>
-<<<<<<< HEAD
   fileprivate var indexedDataSource: IndexedPagingDataSource<T>?
-=======
->>>>>>> b421b05a
   
   fileprivate var stateMachine: PagingStateMachine<T>? {
     didSet {
@@ -506,15 +503,7 @@
         }
       }
       
-<<<<<<< HEAD
-      // We don't want to update the content offset while the
-      // user is dragging in the collection view.
-      if collectionView?.isDragging == false {
-        collectionViewLayout?.invalidateLayout(with: invalidationContext)
-      }
-=======
-      collectionViewLayout.invalidateLayout(with: invalidationContext)
->>>>>>> b421b05a
+      collectionViewLayout?.invalidateLayout(with: invalidationContext)
     }
   }
   
@@ -543,7 +532,7 @@
   }
 
   fileprivate func invalidateContentOffset() {
-    guard let state = stateMachine?.state else { return }
+    guard let state = stateMachine?.state, let collectionView = collectionView else { return }
     if options.menuTransition == .scrollAlongside {
       if case let .scrolling(_, _, progress, initialContentOffset, distance) = state {
         if collectionView.contentSize.width >= collectionView.bounds.width && state.progress != 0 {
@@ -845,6 +834,8 @@
   
   func pagingStateMachine<U>(_ pagingStateMachine: PagingStateMachine<U>, transitionFromPagingItem currentPagingItem: U, toPagingItem upcomingPagingItem: U?) -> PagingTransition {
     guard
+      let collectionView = collectionView,
+      let collectionViewLayout = collectionViewLayout,
       let currentPagingItem = currentPagingItem as? T,
       let upcomingPagingItem = upcomingPagingItem as? T else {
       return PagingTransition(contentOffset: .zero, distance: 0)
