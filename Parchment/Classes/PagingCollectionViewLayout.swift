--- conflicted
+++ resolved
@@ -62,12 +62,6 @@
   }
   
   private var contentSize: CGSize = .zero
-<<<<<<< HEAD
-  private var currentTransition: PagingTransition? = nil
-=======
-  private var invalidationSummary: InvalidationSummary = .everything
-  
->>>>>>> b421b05a
   private let PagingIndicatorKind = "PagingIndicatorKind"
   private let PagingBorderKind = "PagingBorderKind"
 
@@ -83,7 +77,6 @@
   open override func prepare() {
     super.prepare()
     
-<<<<<<< HEAD
     switch invalidationState {
     case .everything:
       layoutAttributes = [:]
@@ -91,23 +84,10 @@
       indicatorLayoutAttributes = nil
       createLayoutAttributes()
       createDecorationLayoutAttributes()
-    case .contentOffset:
-      invalidateContentOffset()
-    case .transition:
-      invalidateTransition()
-      invalidateContentOffset()
     case .sizes:
       layoutAttributes = [:]
       createLayoutAttributes()
-      invalidateContentOffset()
     case .nothing:
-=======
-    switch invalidationSummary {
-    case .everything, .dataSourceCounts, .sizes:
-      layoutAttributes = [:]
-      createLayoutAttributes()
-    case .partial:
->>>>>>> b421b05a
       break
     }
     
@@ -166,29 +146,6 @@
     
     return layoutAttributes
   }
-<<<<<<< HEAD
-  
-  // The content offset and distance between items can change while a
-  // transition is in progress meaning the current transition will be
-  // wrong. For instance, when hitting the edge of the collection view
-  // while transitioning we need to reload all the paging items and
-  // update the transition data.
-  func updateCurrentTransition() {
-    let oldTransition = currentTransition
-    invalidateTransition()
-    
-    if let oldTransition = oldTransition,
-      let newTransition = currentTransition {
-      
-      let contentOffset = CGPoint(
-        x: view.contentOffset.x - (oldTransition.distance - newTransition.distance),
-        y: view.contentOffset.y)
-      
-      currentTransition = PagingTransition(
-        contentOffset: contentOffset,
-        distance: oldTransition.distance)
-    }
-  }
   
   func registerDecorationViews() {
     register(options.indicatorClass, forDecorationViewOfKind: PagingIndicatorKind)
@@ -197,197 +154,6 @@
 
   // MARK: Private
   
-  private func invalidateContentOffset() {
-    guard let state = state else { return }
-    
-    if options.menuTransition == .scrollAlongside {
-      if let transition = currentTransition {
-        
-        // FIXME: Remove the progress check and move state into
-        // invalidation context.
-        if contentSize.width >= view.bounds.width && state.progress != 0 {
-          let contentOffset = CGPoint(
-            x: transition.contentOffset.x + (transition.distance * fabs(state.progress)),
-            y: transition.contentOffset.y)
-          
-          // We need to use setContentOffset with no animation in
-          // order to stop any ongoing scroll.
-          view.setContentOffset(contentOffset, animated: false)
-        }
-      }
-    }
-  }
-  
-  /// In order to get the menu items to scroll alongside the content
-  /// we create a transition struct to keep track of the initial
-  /// content offset and the distance to the upcoming item so that we
-  /// can update the content offset as the user is swiping.
-  private func invalidateTransition() {
-    guard
-      let state = state,
-      let sizeCache = sizeCache,
-      let dataStructure = dataStructure,
-      let upcomingPagingItem = state.upcomingPagingItem,
-      let upcomingIndexPath = dataStructure.indexPathForPagingItem(upcomingPagingItem),
-      let to = layoutAttributes[upcomingIndexPath] else {
-        
-        // When there is no upcomingIndexPath or any layout attributes
-        // for that item we have no way to determine the distance.
-        currentTransition = PagingTransition(
-          contentOffset: view.contentOffset,
-          distance: 0)
-        return
-    }
-    
-    var distance: CGFloat = 0
-    
-    switch (options.selectedScrollPosition) {
-    case .left:
-      distance = distanceToLeftAlignedItem()
-    case .right:
-      distance = distanceToRightAlignedItem()
-    case .preferCentered, .center:
-      distance = distanceToCenteredItem()
-    }
-    
-    // Update the distance to account for cases where the user has
-    // scrolled all the way over to the other edge.
-    if view.near(edge: .left, clearance: -distance) && distance < 0 && dataStructure.hasItemsBefore == false {
-      distance = -(view.contentOffset.x + view.contentInset.left)
-    } else if view.near(edge: .right, clearance: distance) && distance > 0 &&
-      dataStructure.hasItemsAfter == false {
-      
-      distance = view.contentSize.width - (view.contentOffset.x + view.bounds.width)
-      
-      if sizeCache.implementsWidthDelegate {
-        let toWidth = sizeCache.itemWidthSelected(for: upcomingPagingItem)
-        distance += toWidth - to.bounds.width
-        
-        if let currentIndexPath = dataStructure.indexPathForPagingItem(state.currentPagingItem),
-          let from = layoutAttributes[currentIndexPath] {
-          let fromWidth = sizeCache.itemWidth(for: state.currentPagingItem)
-          distance -= from.bounds.width - fromWidth
-        }
-        
-        // If the selected cells grows so much that it will move
-        // beyond the center of the view, we want to update the
-        // distance after all.
-        if options.selectedScrollPosition == .preferCentered {
-          let center = view.bounds.midX
-          let centerAfterTransition = to.center.x - distance
-          if centerAfterTransition < center {
-            distance = view.contentSize.width - (view.contentOffset.x + view.bounds.width)
-          }
-        }
-      }
-    }
-    
-    currentTransition = PagingTransition(
-      contentOffset: view.contentOffset,
-      distance: distance)
-  }
-  
-  private func distanceToLeftAlignedItem() -> CGFloat {
-    guard
-      let state = state,
-      let sizeCache = sizeCache,
-      let dataStructure = dataStructure,
-      let upcomingPagingItem = state.upcomingPagingItem,
-      let upcomingIndexPath = dataStructure.indexPathForPagingItem(upcomingPagingItem),
-      let to = layoutAttributes[upcomingIndexPath] else { return 0 }
-    
-    var distance = to.center.x - (to.bounds.width / 2) - view.contentOffset.x
-    
-    if sizeCache.implementsWidthDelegate {
-      if let currentIndexPath = dataStructure.indexPathForPagingItem(state.currentPagingItem),
-        let from = layoutAttributes[currentIndexPath] {
-        if upcomingPagingItem > state.currentPagingItem {
-          let fromWidth = sizeCache.itemWidth(for: state.currentPagingItem)
-          let fromDiff = from.bounds.width - fromWidth
-          distance -= fromDiff
-        }
-      }
-    }
-    return distance
-  }
-  
-  private func distanceToRightAlignedItem() -> CGFloat {
-    guard
-      let state = state,
-      let sizeCache = sizeCache,
-      let dataStructure = dataStructure,
-      let upcomingPagingItem = state.upcomingPagingItem,
-      let upcomingIndexPath = dataStructure.indexPathForPagingItem(upcomingPagingItem),
-      let to = layoutAttributes[upcomingIndexPath] else { return 0 }
-    
-    let toWidth = sizeCache.itemWidthSelected(for: upcomingPagingItem)
-    let currentPosition = to.center.x + (to.bounds.width / 2)
-    let width = view.contentOffset.x + view.bounds.width
-    var distance = currentPosition - width
-    
-    if sizeCache.implementsWidthDelegate {
-      if let currentIndexPath = dataStructure.indexPathForPagingItem(state.currentPagingItem),
-        let from = layoutAttributes[currentIndexPath] {
-        if upcomingPagingItem < state.currentPagingItem {
-          let toDiff = toWidth - to.bounds.width
-          distance += toDiff
-        } else {
-          let fromWidth = sizeCache.itemWidth(for: state.currentPagingItem)
-          let fromDiff = from.bounds.width - fromWidth
-          let toDiff = toWidth - to.bounds.width
-          distance -= fromDiff
-          distance += toDiff
-        }
-      } else {
-        distance += toWidth - to.bounds.width
-      }
-    }
-    
-    return distance
-  }
-  
-  private func distanceToCenteredItem() -> CGFloat {
-    guard
-      let state = state,
-      let sizeCache = sizeCache,
-      let dataStructure = dataStructure,
-      let upcomingPagingItem = state.upcomingPagingItem,
-      let upcomingIndexPath = dataStructure.indexPathForPagingItem(upcomingPagingItem),
-      let to = layoutAttributes[upcomingIndexPath] else { return 0 }
-    
-    let toWidth = sizeCache.itemWidthSelected(for: upcomingPagingItem)
-    var distance = to.center.x - view.bounds.midX
-    
-    if let currentIndexPath = dataStructure.indexPathForPagingItem(state.currentPagingItem),
-      let from = layoutAttributes[currentIndexPath] {
-      
-      let distanceToCenter = view.bounds.midX - from.center.x
-      let distanceBetweenCells = to.center.x - from.center.x
-      distance = distanceBetweenCells - distanceToCenter
-      
-      if sizeCache.implementsWidthDelegate {
-        let fromWidth = sizeCache.itemWidth(for: state.currentPagingItem)
-        
-        if upcomingPagingItem < state.currentPagingItem {
-          distance = -(to.bounds.width + (from.center.x - to.center.x + (to.bounds.width / 2)) - (toWidth / 2)) - distanceToCenter
-        } else {
-          let toDiff = (toWidth - to.bounds.width) / 2
-          distance = fromWidth + (to.center.x - from.center.x + (from.bounds.width / 2)) + toDiff - (from.bounds.width / 2) - distanceToCenter
-        }
-      }
-    } else if sizeCache.implementsWidthDelegate {
-      let toDiff = toWidth - to.bounds.width
-      distance += toDiff / 2
-    }
-    
-    return distance
-  }
-  
-=======
-
-  // MARK: Private
-  
->>>>>>> b421b05a
   private func createLayoutAttributes() {
     guard
       let state = state,
