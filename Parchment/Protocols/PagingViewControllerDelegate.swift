import Foundation

/// The `PagingViewControllerDelegate` protocol defines methods that
/// can used to determine when the user navigates between view
/// controllers, or to define the width of a given `PagingItem`.
public protocol PagingViewControllerDelegate: class {
  
  /// Called whenever a scroll transition is in progress.
  ///
  /// - Parameter currentPagingItem: The currently selected `PagingItem`
  /// - Parameter upcomingPagingItem: The `PagingItem` being scrolled to
  /// - Parameter startingViewController: The view controller for the
  /// current paging item
  /// - Parameter destinationViewController: The view controller for
  /// the upcoming paging item
  /// - Parameter progress: The progress of the scroll transition
  func pagingViewController(
    _: PagingViewController,
    isScrollingFromItem currentPagingItem: PagingItem,
    toItem upcomingPagingItem: PagingItem?,
    startingViewController: UIViewController,
    destinationViewController: UIViewController?,
    progress: CGFloat)
  
  /// Called whenever a scroll transition is about to start.
  ///
  /// - Parameter pagingItem: The `PagingItem` being scrolled to
  /// - Parameter startingViewController: The view controller for the
  /// current paging item
  /// - Parameter destinationViewController: The view controller for
  /// the upcoming paging item
  func pagingViewController(
    _: PagingViewController,
    willScrollToItem pagingItem: PagingItem,
    startingViewController: UIViewController,
    destinationViewController: UIViewController)
  
  /// Called whenever a scroll transition completes or is cancelled.
  ///
  /// - Parameter pagingItem: The `PagingItem` that was scroll to
  /// - Parameter startingViewController: The view controller for the
  /// current paging item
  /// - Parameter destinationViewController: The view controller for
  /// the upcoming paging item
  /// - Parameter transitionSuccessful: Boolean that indicates whether
  /// the transition to the paging item was successful or not
  func pagingViewController(
    _ pagingViewController: PagingViewController,
    didScrollToItem pagingItem: PagingItem,
    startingViewController: UIViewController?,
    destinationViewController: UIViewController,
    transitionSuccessful: Bool)
  
  /// Manually control the width for a given `PagingItem`. Parchment
  /// does not support self-sizing cells, so you have to use this if
  /// you have a cell that you want to size based on its content.
  ///
  /// - Parameter pagingViewController: The `PagingViewController`
  /// instance
  /// - Parameter pagingItem: The `PagingItem` instance
  /// - Parameter isSelected: A boolean that indicates whether the
  /// given `PagingItem` is selected
  /// - Returns: The width for the `PagingItem` or nil
  func pagingViewController(
    _: PagingViewController,
    widthForPagingItem pagingItem: PagingItem,
    isSelected: Bool) -> CGFloat?
}

public extension PagingViewControllerDelegate {

<<<<<<< HEAD
  public func pagingViewController(
    _: PagingViewController,
    isScrollingFromItem currentPagingItem: PagingItem,
    toItem upcomingPagingItem: PagingItem?,
=======
  func pagingViewController<T>(
    _ pagingViewController: PagingViewController<T>,
    isScrollingFromItem currentPagingItem: T,
    toItem upcomingPagingItem: T?,
>>>>>>> c5461de4
    startingViewController: UIViewController,
    destinationViewController: UIViewController?,
    progress: CGFloat) {
    return
  }
  
<<<<<<< HEAD
  public func pagingViewController(
    _ pagingViewController: PagingViewController,
    willScrollToItem pagingItem: PagingItem,
=======
  func pagingViewController<T>(
    _ pagingViewController: PagingViewController<T>,
    willScrollToItem pagingItem: T,
>>>>>>> c5461de4
    startingViewController: UIViewController,
    destinationViewController: UIViewController) {
    return
  }
  
<<<<<<< HEAD
  public func pagingViewController(
    _ pagingViewController: PagingViewController,
    didScrollToItem pagingItem: PagingItem,
=======
  func pagingViewController<T>(
    _ pagingViewController: PagingViewController<T>,
    didScrollToItem pagingItem: T,
>>>>>>> c5461de4
    startingViewController: UIViewController?,
    destinationViewController: UIViewController,
    transitionSuccessful: Bool) {
    return
  }
  
<<<<<<< HEAD
  public func pagingViewController(
    _ pagingViewController: PagingViewController,
    widthForPagingItem pagingItem: PagingItem,
=======
  func pagingViewController<T>(
    _ pagingViewController: PagingViewController<T>,
    widthForPagingItem pagingItem: T,
>>>>>>> c5461de4
    isSelected: Bool) -> CGFloat? {
    return nil
  }
}<|MERGE_RESOLUTION|>--- conflicted
+++ resolved
@@ -69,61 +69,36 @@
 
 public extension PagingViewControllerDelegate {
 
-<<<<<<< HEAD
-  public func pagingViewController(
+  func pagingViewController(
     _: PagingViewController,
     isScrollingFromItem currentPagingItem: PagingItem,
     toItem upcomingPagingItem: PagingItem?,
-=======
-  func pagingViewController<T>(
-    _ pagingViewController: PagingViewController<T>,
-    isScrollingFromItem currentPagingItem: T,
-    toItem upcomingPagingItem: T?,
->>>>>>> c5461de4
     startingViewController: UIViewController,
     destinationViewController: UIViewController?,
     progress: CGFloat) {
     return
   }
   
-<<<<<<< HEAD
-  public func pagingViewController(
+  func pagingViewController(
     _ pagingViewController: PagingViewController,
     willScrollToItem pagingItem: PagingItem,
-=======
-  func pagingViewController<T>(
-    _ pagingViewController: PagingViewController<T>,
-    willScrollToItem pagingItem: T,
->>>>>>> c5461de4
     startingViewController: UIViewController,
     destinationViewController: UIViewController) {
     return
   }
   
-<<<<<<< HEAD
-  public func pagingViewController(
+  func pagingViewController(
     _ pagingViewController: PagingViewController,
     didScrollToItem pagingItem: PagingItem,
-=======
-  func pagingViewController<T>(
-    _ pagingViewController: PagingViewController<T>,
-    didScrollToItem pagingItem: T,
->>>>>>> c5461de4
     startingViewController: UIViewController?,
     destinationViewController: UIViewController,
     transitionSuccessful: Bool) {
     return
   }
   
-<<<<<<< HEAD
-  public func pagingViewController(
+  func pagingViewController(
     _ pagingViewController: PagingViewController,
     widthForPagingItem pagingItem: PagingItem,
-=======
-  func pagingViewController<T>(
-    _ pagingViewController: PagingViewController<T>,
-    widthForPagingItem pagingItem: T,
->>>>>>> c5461de4
     isSelected: Bool) -> CGFloat? {
     return nil
   }
